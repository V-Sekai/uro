--- conflicted
+++ resolved
@@ -49,8 +49,5 @@
 
 .env
 config/local.exs
-<<<<<<< HEAD
 result
-=======
-*.log
->>>>>>> 8f8b93d1
+*.log